include "bundle-logs"

hydra.metrics {
  enable = true
  # legacy system property support
  enable = ${?ganglia.enable}

  config.output {
    type = ganglia
    hosts { host = localhost, port = 8649}
  }
}

hydra.auth.timeout {
  login = 1 day
  sudo = 15 minutes
}

plugins {
  executables {
    spawn: com.addthis.hydra.job.spawn.Spawn
    minion: com.addthis.hydra.minion.Minion
    mqmaster: com.addthis.hydra.query.web.QueryServer
    mqworker: com.addthis.hydra.query.MeshQueryWorker
    qutil: com.addthis.hydra.query.util.QueryChannelUtil
    task: com.addthis.hydra.task.run.TaskRunner
    fmux: com.addthis.muxy.Main
    cliquery: com.addthis.hydra.data.query.CLIQuery
    printbundles: com.addthis.hydra.task.util.BundleStreamPeeker
    mesh: com.addthis.meshy.Main
    zookeeper: org.apache.zookeeper.server.quorum.QuorumPeerMain
    zk: org.apache.zookeeper.ZooKeeperMain
    dbspace: com.sleepycat.je.util.DbSpace
    mark: com.addthis.hydra.task.source.MarkDB
    mesh-http: com.addthis.hydra.meshy.http.MeshyHttp

    _show-banner = true
    _banners { include "banners" }
  }
  job alerts {
    _class: com.addthis.hydra.job.alert.AbstractJobAlert
    0: types.OnErrorJobAlert
    1: types.OnCompleteJobAlert
    2: types.RuntimeExceededJobAlert
    3: types.RekickTimeoutJobAlert
    4: types.SplitCanaryJobAlert
    5: types.MapCanaryJobAlert
    6: types.BundleCanaryJobAlert
    7 { _class: 8, canaryPath: "/log/*" }
    8: types.FileCountJobAlert
    "on error": "0"
    "on complete": "1"
    "runtime exceeded": "2"
    "rekick timeout": "3"
    "split canary": "4"
    "map canary": "5"
    "bundle canary": "6"
    "logfile count": "7"
    "file count": "8"
  }
  authentication {
    _class: com.addthis.hydra.job.auth.AuthenticationManager
    allowall: AuthenticationManagerAllowAll
    denyall: AuthenticationManagerDenyAll
    filewatch: AuthenticationManagerFileWatch
    localuser: AuthenticationManagerLocalUser
    nested: AuthenticationManagerNested
    static: AuthenticationManagerStatic
  }
  authorization {
    _class: com.addthis.hydra.job.auth.AuthorizationManager
    allowall: AuthorizationManagerAllowAll
    basic: AuthorizationManagerBasic
  }
  job expander {
    _class: com.addthis.hydra.job.JobConfigExpander
  }
  hostLocationInitializer {
    _class: com.addthis.hydra.minion.HostLocationInitializer
    systemProperty: SystemPropertyHostLocationInitializer
    file: FileReaderHostLocationInitializer
  }
}

com.addthis.hydra.job.alert.types.FileCountJobAlert {
  sigma = 1.0
}

com.addthis.hydra {
  job {
    spawn {
      Spawn {
        include "spawn"
      }
      SpawnState {
        quiescentLevel = 0
        disabledHosts = []
      }
    }
    web {
      SpawnServiceConfiguration {
        webPort = 5052
        webPortSSL = 5053
        requireSSL = true
        defaultSSL = true
        authTimeout = ${hydra.auth.timeout.login}
        sudoTimeout = ${hydra.auth.timeout.sudo}
        groupUpdateInterval = 30 seconds
        groupLogDir = "./log/spawn-stats/groups"
        groupLogInterval = 10 minutes
        maxLogFileLines = 10000
      }
    }
  }

  minion.Minion {
    dataDir = minion
    dataDir = ${?com.addthis.hydra.minion.Minion.dataDir} # legacy system property
    queueType = rabbit
<<<<<<< HEAD
    zone = {
      _class = com.addthis.hydra.minion.Zone
      zoneID = ""
      rackID = ""
      machineID = ""
    }
  }

  minion.Zone {
    zoneID = ""
    rackID = ""
    machineID = ""
=======
    hostLocationInitializer = null
>>>>>>> df0e55d9
  }

  job.alert.types {
    OnErrorJobAlert: ${hydra.AbstractJobAlertDefaults}
    OnCompleteJobAlert: ${hydra.AbstractJobAlertDefaults}
    RuntimeExceededJobAlert: ${hydra.AbstractJobAlertDefaults}
    RekickTimeoutJobAlert: ${hydra.AbstractJobAlertDefaults}
    SplitCanaryJobAlert: ${hydra.AbstractJobAlertDefaults}
    MapCanaryJobAlert: ${hydra.AbstractJobAlertDefaults}
    BundleCanaryJobAlert: ${hydra.AbstractJobAlertDefaults}
    FileCountJobAlert: ${hydra.AbstractJobAlertDefaults}
  }
  job.auth {
    AuthorizationManagerBasic {
      sudoCache = {policy = "WRITE", timeout = ${hydra.auth.timeout.sudo}}
      groupModifyPermissions = true
    }
    AuthenticationManagerLocalUser {
      tokenCache = {policy = "WRITE", timeout = ${hydra.auth.timeout.login}}
    }
    AuthenticationManagerStatic {
      adminGroups = []
      adminUsers =  []
      users = {}
    }
  }
  query.web.QueryServer {
    webPort = 2222
    webPort = ${?qmaster.web.port} # legacy system property
    queryThreads = 16
    queryThreads = ${?meshSourceAggregator.frameReader.threads} # legacy system property
    queryThreadFactory { daemon = true, nameFormat = "frame-reader-%d" }
  }
  query.MeshQueryWorker {
    webPort = 2223
    webPort = ${?qworker.web.port} # legacy system property
    root = streams
    root = ${?qmaster.mesh.root} # pull from legacy query master setting
    bindAddress = 2601
    bindAddress = ${?qmaster.mesh.port} # pull from legacy query master setting
    peers = ""
  }
  meshy.http.MeshyHttp {
    serverPort: 6001
    serverPort: ${?mesh.http.port}
    meshHost: localhost
    meshHost: ${?mesh.host}
    meshPort: ${?mesh.port}
  }

  util.BundleReporter {
    name   = ${com.addthis.hydra.task.output.GangliaOutput.name}
    value  = ${com.addthis.hydra.task.output.GangliaOutput.value}
    group  = ${com.addthis.hydra.task.output.GangliaOutput.group}
    units  = ${com.addthis.hydra.task.output.GangliaOutput.units}
    period = 60 seconds
  }

}

hydra.AbstractJobAlertDefaults {
  description = ""
  activeJobs = {}
  activeTriggerTimes = {}
  delay = 0
  suppressChanges = FALSE
}<|MERGE_RESOLUTION|>--- conflicted
+++ resolved
@@ -117,24 +117,8 @@
     dataDir = minion
     dataDir = ${?com.addthis.hydra.minion.Minion.dataDir} # legacy system property
     queueType = rabbit
-<<<<<<< HEAD
-    zone = {
-      _class = com.addthis.hydra.minion.Zone
-      zoneID = ""
-      rackID = ""
-      machineID = ""
-    }
+    hostLocationInitializer = null
   }
-
-  minion.Zone {
-    zoneID = ""
-    rackID = ""
-    machineID = ""
-=======
-    hostLocationInitializer = null
->>>>>>> df0e55d9
-  }
-
   job.alert.types {
     OnErrorJobAlert: ${hydra.AbstractJobAlertDefaults}
     OnCompleteJobAlert: ${hydra.AbstractJobAlertDefaults}
