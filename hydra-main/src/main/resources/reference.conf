--- conflicted
+++ resolved
@@ -87,10 +87,7 @@
     _class: com.addthis.hydra.minion.HostLocationInitializer
     systemProperty: SystemPropertyHostLocationInitializer
     file: FileReaderHostLocationInitializer
-<<<<<<< HEAD
-=======
     hostnameMatcher: HostnameMatcherHostLocationInitializer
->>>>>>> e8515e6a
   }
 }
 
@@ -129,11 +126,7 @@
     dataDir = minion
     dataDir = ${?com.addthis.hydra.minion.Minion.dataDir} # legacy system property
     queueType = rabbit
-<<<<<<< HEAD
-    hostLocationInitializer = null
-=======
     hostLocationInitializer.type = systemProperty
->>>>>>> e8515e6a
   }
   job.alert.types {
     OnErrorJobAlert: ${hydra.AbstractJobAlertDefaults}
