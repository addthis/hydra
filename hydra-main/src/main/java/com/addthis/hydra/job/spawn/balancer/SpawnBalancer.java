--- conflicted
+++ resolved
@@ -169,7 +169,7 @@
             }
             return -Double.compare(availBytes, availBytes1);
         };
-<<<<<<< HEAD
+        activeJobIds = new HashSet<>();
         this.initMetrics();
     }
 
@@ -189,9 +189,6 @@
             }
         };
         Metrics.newGauge(SpawnBalancer.class, name, gauge);
-=======
-        activeJobIds = new HashSet<>();
->>>>>>> 3deb490e
     }
 
     /** Loads SpawnBalancerConfig from data store; if no data or failed, returns the default. */
@@ -1215,68 +1212,49 @@
     protected void updateAggregateStatistics(Iterable<HostState> hosts) {
         aggregateStatisticsLock.lock();
         try {
-<<<<<<< HEAD
-            aggregateStatisticsLock.lock();
-            try {
-                lastAggregateStatUpdateTime = JitterClock.globalTime();
-                findActiveJobIDs();
-                double maxMeanActive = -1;
-                double maxDiskPercentUsed = -1;
-                long maxDiskFree = 0;
-                long minDiskFree = Long.MAX_VALUE;
-                long sumDiskFree = 0;
-                double maxTaskPercent = 0;
-                double minTaskPercent = 1;
-                double sumTaskPercent = 0;
-                for (HostState host : hosts) {
-                    maxMeanActive = Math.max(maxMeanActive, host.getMeanActiveTasks());
-                    maxDiskPercentUsed = Math.max(maxDiskPercentUsed, getUsedDiskPercent(host));
-                }
-                for (HostState host : hosts) {
-                    // metrics here
-                    HostScore score = calculateHostScore(host, maxMeanActive, maxDiskPercentUsed);
-                    cachedHostScores.put(host.getHostUuid(), score);
-                    long freeDisk = score.getFreeDiskBytes();
-                    double taskPercent = score.getScoreValue(false);
-                    sumDiskFree += freeDisk;
-                    sumTaskPercent += taskPercent;
-                    maxDiskFree = Math.max(freeDisk, maxDiskFree);
-                    minDiskFree = Math.min(freeDisk, minDiskFree);
-                    maxTaskPercent = Math.max(taskPercent, maxTaskPercent);
-                    minTaskPercent = Math.min(taskPercent, minTaskPercent);
-                }
-                // update average metrics
-                int numScores = cachedHostScores.size();
-                long avgDiskFree = sumDiskFree / (long) numScores;
-                double avgTaskPercent = sumTaskPercent / (double) numScores;
-                BigInteger sumDiskFreeDiff = BigInteger.valueOf(0);
-                double sumTaskPercentDiff = 0;
-                for (HostScore score : cachedHostScores.values()) {
-                    long diskDiff = Math.abs(avgDiskFree - score.getFreeDiskBytes());
-                    sumDiskFreeDiff.add(BigInteger.valueOf(diskDiff));
-                    sumTaskPercentDiff += Math.abs(avgTaskPercent - score.getScoreValue(false));
-                }
-                avgDiskFreeDiff = sumDiskFreeDiff.divide(BigInteger.valueOf((long) numScores)).longValue();
-                avgTaskPercentDiff = sumTaskPercentDiff / (double) numScores;
-                minDiskFreeDiff = avgDiskFree - minDiskFree;
-                maxDiskFreeDiff = maxDiskFree - avgDiskFree;
-                minTaskPercentDiff = avgTaskPercent - minTaskPercent;
-                maxTaskPercentDiff = maxTaskPercent - avgTaskPercent;
-            } finally {
-                aggregateStatisticsLock.unlock();
-=======
             updateActiveJobIDs();
             double maxMeanActive = -1;
             double maxDiskPercentUsed = -1;
+            long maxDiskFree = 0;
+            long minDiskFree = Long.MAX_VALUE;
+            long sumDiskFree = 0;
+            double maxTaskPercent = 0;
+            double minTaskPercent = 1;
+            double sumTaskPercent = 0;
             for (HostState host : hosts) {
                 maxMeanActive = Math.max(maxMeanActive, host.getMeanActiveTasks());
                 maxDiskPercentUsed = Math.max(maxDiskPercentUsed, getUsedDiskPercent(host));
             }
             for (HostState host : hosts) {
-                cachedHostScores.put(host.getHostUuid(),
-                                     calculateHostScore(host, maxMeanActive, maxDiskPercentUsed));
->>>>>>> 3deb490e
-            }
+                // metrics here
+                HostScore score = calculateHostScore(host, maxMeanActive, maxDiskPercentUsed);
+                cachedHostScores.put(host.getHostUuid(), score);
+                long freeDisk = score.getFreeDiskBytes();
+                double taskPercent = score.getScoreValue(false);
+                sumDiskFree += freeDisk;
+                sumTaskPercent += taskPercent;
+                maxDiskFree = Math.max(freeDisk, maxDiskFree);
+                minDiskFree = Math.min(freeDisk, minDiskFree);
+                maxTaskPercent = Math.max(taskPercent, maxTaskPercent);
+                minTaskPercent = Math.min(taskPercent, minTaskPercent);
+            }
+            // update average metrics
+            int numScores = cachedHostScores.size();
+            long avgDiskFree = sumDiskFree / (long) numScores;
+            double avgTaskPercent = sumTaskPercent / (double) numScores;
+            BigInteger sumDiskFreeDiff = BigInteger.valueOf(0);
+            double sumTaskPercentDiff = 0;
+            for (HostScore score : cachedHostScores.values()) {
+                long diskDiff = Math.abs(avgDiskFree - score.getFreeDiskBytes());
+                sumDiskFreeDiff.add(BigInteger.valueOf(diskDiff));
+                sumTaskPercentDiff += Math.abs(avgTaskPercent - score.getScoreValue(false));
+            }
+            avgDiskFreeDiff = sumDiskFreeDiff.divide(BigInteger.valueOf((long) numScores)).longValue();
+            avgTaskPercentDiff = sumTaskPercentDiff / (double) numScores;
+            minDiskFreeDiff = avgDiskFree - minDiskFree;
+            maxDiskFreeDiff = maxDiskFree - avgDiskFree;
+            minTaskPercentDiff = avgTaskPercent - minTaskPercent;
+            maxTaskPercentDiff = maxTaskPercent - avgTaskPercent;
         } finally {
             aggregateStatisticsLock.unlock();
         }
