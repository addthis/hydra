/*
 * Licensed under the Apache License, Version 2.0 (the "License");
 * you may not use this file except in compliance with the License.
 * You may obtain a copy of the License at
 *
 * http://www.apache.org/licenses/LICENSE-2.0
 *
 * Unless required by applicable law or agreed to in writing, software
 * distributed under the License is distributed on an "AS IS" BASIS,
 * WITHOUT WARRANTIES OR CONDITIONS OF ANY KIND, either express or implied.
 * See the License for the specific language governing permissions and
 * limitations under the License.
 */
package com.addthis.hydra.minion;

import javax.annotation.Nullable;

import java.io.File;
import java.io.IOException;

import java.lang.management.ManagementFactory;

import java.net.InetAddress;

import java.util.ArrayList;
import java.util.HashSet;
import java.util.Iterator;
import java.util.LinkedList;
import java.util.List;
import java.util.Map.Entry;
import java.util.Set;
import java.util.UUID;
import java.util.concurrent.ConcurrentHashMap;
import java.util.concurrent.ConcurrentMap;
import java.util.concurrent.ExecutorService;
import java.util.concurrent.LinkedBlockingQueue;
import java.util.concurrent.ThreadPoolExecutor;
import java.util.concurrent.TimeUnit;
import java.util.concurrent.atomic.AtomicBoolean;
import java.util.concurrent.atomic.AtomicLong;
import java.util.concurrent.locks.Lock;
import java.util.concurrent.locks.ReentrantLock;

import com.addthis.basis.jvm.Shutdown;
import com.addthis.basis.util.JitterClock;
import com.addthis.basis.util.LessBytes;
import com.addthis.basis.util.LessFiles;
import com.addthis.basis.util.LessNumbers;
import com.addthis.basis.util.Parameter;
import com.addthis.basis.util.SimpleExec;

import com.addthis.bark.ZkGroupMembership;
import com.addthis.bark.ZkUtil;
import com.addthis.codec.annotations.FieldConfig;
import com.addthis.codec.codables.Codable;
import com.addthis.codec.config.Configs;
import com.addthis.codec.json.CodecJSON;
import com.addthis.hydra.common.util.CloseTask;
import com.addthis.hydra.job.JobTaskErrorCode;
import com.addthis.hydra.job.mq.CommandTaskDelete;
import com.addthis.hydra.job.mq.CommandTaskKick;
import com.addthis.hydra.job.mq.CommandTaskNew;
import com.addthis.hydra.job.mq.CommandTaskReplicate;
import com.addthis.hydra.job.mq.CommandTaskRevert;
import com.addthis.hydra.job.mq.CommandTaskStop;
import com.addthis.hydra.job.mq.CommandTaskUpdateReplicas;
import com.addthis.hydra.job.mq.CoreMessage;
import com.addthis.hydra.job.mq.HostCapacity;
import com.addthis.hydra.job.mq.HostMessage;
import com.addthis.hydra.job.mq.HostState;
import com.addthis.hydra.job.mq.JobKey;
import com.addthis.hydra.job.mq.JobMessage;
import com.addthis.hydra.job.mq.StatusTaskCantBegin;
import com.addthis.hydra.job.mq.StatusTaskEnd;
import com.addthis.hydra.mq.MessageConsumer;
import com.addthis.hydra.mq.MessageListener;
import com.addthis.hydra.mq.MessageProducer;
import com.addthis.hydra.mq.RabbitMQUtil;
import com.addthis.hydra.mq.RabbitMessageConsumer;
import com.addthis.hydra.mq.RabbitMessageProducer;
import com.addthis.hydra.mq.RabbitQueueingConsumer;
import com.addthis.hydra.mq.ZKMessageProducer;
import com.addthis.hydra.util.MetricsServletMaker;
import com.addthis.hydra.util.MinionWriteableDiskCheck;

import com.google.common.annotations.VisibleForTesting;
import com.google.common.base.Strings;
import com.google.common.collect.ImmutableList;
import com.google.common.util.concurrent.MoreExecutors;
import com.google.common.util.concurrent.ThreadFactoryBuilder;

import com.fasterxml.jackson.annotation.JsonAutoDetect;
import com.fasterxml.jackson.annotation.JsonCreator;
import com.fasterxml.jackson.annotation.JsonIgnoreProperties;
import com.fasterxml.jackson.annotation.JsonProperty;
import com.rabbitmq.client.AMQP;
import com.rabbitmq.client.AlreadyClosedException;
import com.rabbitmq.client.Channel;
import com.rabbitmq.client.Connection;
import com.yammer.metrics.Metrics;
import com.yammer.metrics.core.Counter;
import com.yammer.metrics.core.Histogram;
import com.yammer.metrics.core.Meter;
import com.yammer.metrics.core.Timer;

import org.apache.curator.framework.CuratorFramework;
import org.apache.curator.framework.imps.CuratorFrameworkState;
import org.apache.curator.framework.state.ConnectionState;
import org.apache.zookeeper.KeeperException;

import org.eclipse.jetty.io.UncheckedIOException;
import org.eclipse.jetty.server.Server;
import org.eclipse.jetty.servlet.ServletHandler;
import org.joda.time.format.DateTimeFormat;
import org.joda.time.format.DateTimeFormatter;
import org.slf4j.Logger;
import org.slf4j.LoggerFactory;

/**
 * TODO implement APIs for extended probing, sanity, clearing of job state
 */
@JsonAutoDetect(getterVisibility = JsonAutoDetect.Visibility.NONE,
                isGetterVisibility = JsonAutoDetect.Visibility.NONE,
                setterVisibility = JsonAutoDetect.Visibility.NONE)
@JsonIgnoreProperties(ignoreUnknown = true)
public class Minion implements MessageListener<CoreMessage>, Codable, AutoCloseable {
    private static final Logger log = LoggerFactory.getLogger(Minion.class);

    private static final int webPort = Parameter.intValue("minion.web.port", 5051);
    private static final String group = System.getProperty("minion.group", "none");
    private static final String localHost = System.getProperty("minion.localhost");
    private static final String batchBrokerAddresses = Parameter.value("batch.brokerAddresses", "localhost:5672");
    private static final String batchBrokerUsername = Parameter.value("batch.brokerUsername", "guest");
    private static final String batchBrokerPassword = Parameter.value("batch.brokerPassword", "guest");
    private static final int sendStatusRetries = Parameter.intValue("send.status.retries", 5);
    private static final int sendStatusRetryDelay = Parameter.intValue("send.status.delay", 5000);
    static final long hostMetricUpdaterInterval = Parameter.longValue("minion.host.metric.interval", 30 * 1000);
    static final String remoteConnectMethod = Parameter.value("minion.remote.connect.method",
            "ssh -o StrictHostKeyChecking=no -o TCPKeepAlive=yes -o ServerAliveInterval=30");
    static final String rsyncCommand = Parameter.value("minion.rsync.command", "rsync");
    private static final int maxActiveTasks = Parameter.intValue("minion.max.active.tasks", 3);
    private static final String minionTypes = Parameter.value("minion.types", "default");
    static final int copyRetryLimit = Parameter.intValue("minion.copy.retry.limit", 3);
    static final int copyRetryDelaySeconds = Parameter.intValue("minion.copy.retry.delay", 10);
    /* If the following var is positive, it is passed as the bwlimit arg to rsync. If <= 0, it is ignored. */
    static final int copyBandwidthLimit = Parameter.intValue("minion.copy.bwlimit", -1);
    static final ReentrantLock revertLock = new ReentrantLock();
    static final ReentrantLock capacityLock = new ReentrantLock();

    static final DateTimeFormatter timeFormat = DateTimeFormat.forPattern("yyMMdd-HHmmss");
    static final String echoWithDate_cmd = "echo `date '+%y/%m/%d %H:%M:%S'` ";

    public static final String MINION_ZK_PATH = "/minion/";
    public static final String batchJobQueueSuffix = ".batchJob";
    public static final String batchControlQueueSuffix = ".batchControl";
    public static final Meter tasksCompletedPerHour = Metrics.newMeter(Minion.class, "tasksCompletedPerHour", "tasksCompletedPerHour", TimeUnit.HOURS);

    public static void main(String[] args) throws Exception {
        Minion minion = Configs.newDefault(Minion.class);
        Runtime.getRuntime().addShutdownHook(new Thread(new CloseTask(minion), "Minion Shutdown Hook"));
    }

    @FieldConfig String uuid;
    @FieldConfig MinionTaskDeleter minionTaskDeleter;
    @FieldConfig List<CommandTaskKick> jobQueue = new ArrayList<>(10);

    final Set<String> activeTaskKeys;
    final AtomicBoolean shutdown = new AtomicBoolean(false);
    final ExecutorService messageTaskExecutorService = new ThreadPoolExecutor(
            4, 4, 100L, TimeUnit.MILLISECONDS,
            new LinkedBlockingQueue<>(), new ThreadFactoryBuilder().setDaemon(true).build());
    // This next executor service only serves promote/demote requests, so that these will be performed quickly and not
    // wait on a lengthy revert / delete / etc.
    final ExecutorService promoteDemoteTaskExecutorService = new ThreadPoolExecutor(
            4, 4, 100L, TimeUnit.MILLISECONDS,
            new LinkedBlockingQueue<>(), new ThreadFactoryBuilder().setDaemon(true).build());
    final Lock minionStateLock = new ReentrantLock();
    // Historical metrics
    Timer fileStatsTimer;
    Counter sendStatusFailCount;
    Counter sendStatusFailAfterRetriesCount;
    Meter nonIdleIgnoredKicks;
    final int replicateCommandDelaySeconds = Parameter.intValue("replicate.cmd.delay.seconds", 0);
    final int backupCommandDelaySeconds = Parameter.intValue("backup.cmd.delay.seconds", 0);

    final File rootDir;
    final File stateFile;
    final File liveEverywhereMarkerFile;
    final String myHost;
    long startTime;
    String user;
    String path;
    TaskRunner runner;
    /** Map of job_id/task_number -> JobTask */
    final ConcurrentMap<String, JobTask> tasks = new ConcurrentHashMap<>();
    final Object jmsxmitlock = new Object();
    final AtomicLong diskTotal = new AtomicLong(0);
    final AtomicLong diskFree = new AtomicLong(0);
    final Server jetty;
    final ServletHandler metricsHandler;
    final MinionHandler minionHandler = new MinionHandler(this);
    boolean diskReadOnly;
    MinionWriteableDiskCheck diskHealthCheck;
    int minionPid = -1;

    RabbitQueueingConsumer batchJobConsumer;
    private MessageConsumer<CoreMessage> batchControlConsumer;
    private MessageProducer<CoreMessage> queryControlProducer;
    private MessageProducer<CoreMessage> zkBatchControlProducer;
    private MessageProducer<CoreMessage> batchControlProducer;
    Channel channel;
    private CuratorFramework zkClient;
    private ZkGroupMembership minionGroupMembership;
    private HostLocation hostLocation;

    Histogram activeTaskHistogram;

    private Zone zone;

    @VisibleForTesting
    public Minion(CuratorFramework zkClient) {
        this.zkClient = zkClient;
        uuid = UUID.randomUUID().toString();

        // null placeholder for now
        rootDir = null;
        startTime = 0;
        stateFile = null;
        liveEverywhereMarkerFile = null;
        myHost = null;
        user = null;
        path = null;
        jetty = null;
        metricsHandler = null;
        diskReadOnly = false;
        minionPid = -1;
        activeTaskKeys = new HashSet<>();
        try {
            zone = Configs.newDefault(Zone.class);
        } catch (Exception e) {

        }
    }

    @JsonCreator
    private Minion(@JsonProperty("dataDir") File rootDir,
                   @Nullable @JsonProperty("queueType") String queueType,
<<<<<<< HEAD
                    @JsonProperty("zone") Zone zone) throws Exception {
        this.zone = zone;
=======
                   @JsonProperty("hostLocationInitializer") HostLocationInitializer hostLocationInitializer) throws Exception {
>>>>>>> df0e55d9
        this.rootDir = rootDir;
        startTime = System.currentTimeMillis();
        stateFile = new File(LessFiles.initDirectory(rootDir), "minion.state");
        liveEverywhereMarkerFile = new File(rootDir, "liveeverywhere.marker");
        if (localHost != null) {
            myHost = localHost;
        } else {
            myHost = InetAddress.getLocalHost().getHostAddress();
        }
        if (hostLocationInitializer == null) {
            log.warn("No HostLocationInitializer type specified, using default");
            hostLocation = HostLocation.forHost(myHost);
        } else {
            hostLocation = hostLocationInitializer.getHostLocation();
            log.info("Host location is: {}", hostLocation.toString());
        }
        user = new SimpleExec("whoami").join().stdoutString().trim();
        path = rootDir.getAbsolutePath();
        diskTotal.set(rootDir.getTotalSpace());
        diskFree.set(rootDir.getFreeSpace());
        diskReadOnly = false;
        minionTaskDeleter = new MinionTaskDeleter();
        if (stateFile.exists()) {
            CodecJSON.decodeString(this, LessBytes.toString(LessFiles.read(stateFile)));
        } else {
            uuid = UUID.randomUUID().toString();
        }
        activeTaskKeys = new HashSet<>();
        jetty = new Server(webPort);
        jetty.setHandler(minionHandler);
        jetty.start();
        waitForJetty();
        sendStatusFailCount = Metrics.newCounter(Minion.class, "sendStatusFail-" + getJettyPort() + "-JMXONLY");
        sendStatusFailAfterRetriesCount = Metrics.newCounter(Minion.class,
                                                             "sendStatusFailAfterRetries-" + getJettyPort() +
                                                             "-JMXONLY");
        nonIdleIgnoredKicks = Metrics.newMeter(Minion.class, "nonIdleIgnoredKicks", "ignored-kick", TimeUnit.MINUTES);
        fileStatsTimer = Metrics.newTimer(Minion.class, "JobTask-byte-size-timer");
        metricsHandler = MetricsServletMaker.makeHandler();
        activeTaskHistogram = Metrics.newHistogram(Minion.class, "activeTasks");
        new HostMetricUpdater(this);
        try {
            joinGroup();
            connectToMQ(queueType);
            updateJobsMeta(rootDir);
            if (liveEverywhereMarkerFile.createNewFile()) {
                log.info("cutover to live-everywhere tasks");
            }
            writeState();
            if (!Strings.isNullOrEmpty(queueType)) {
                runner = new TaskRunner(this);
                runner.start();
            }
            diskHealthCheck = new MinionWriteableDiskCheck(this);
            diskHealthCheck.startHealthCheckThread();
            sendHostStatus();
            log.info("[init] up on {}:{} as {} in {}", myHost, getJettyPort(), user, path);
            String processName = ManagementFactory.getRuntimeMXBean().getName();
            minionPid = Integer.valueOf(processName.substring(0, processName.indexOf("@")));
            log.info("[minion.start] pid for minion process is: {}", minionPid);
            minionTaskDeleter.startDeletionThread();
        } catch (Exception ex) {
            log.error("Exception during startup", ex);
        }
    }

    public Zone getZone() { return zone; }

    public void setZone(Zone zone) { this.zone = zone; }

    public File getRootDir() {
        return rootDir;
    }

    public void setDiskReadOnly(boolean disk_read_only) {
        diskReadOnly = disk_read_only;
    }

    private int getJettyPort() {
        return jetty.getConnectors()[0].getLocalPort();
    }

    private void waitForJetty() throws Exception {
        long wait = JitterClock.globalTime();
        for (int i = 0; getJettyPort() <= 0 && i < 20; i++) {
            Thread.sleep(100);
        }
        wait = JitterClock.globalTime() - wait;
        if (wait > 1000 || getJettyPort() <= 0) {
            log.warn("[init] jetty took > {}ms to start.  on port {}", wait, getJettyPort());
        }
    }

    private void connectToMQ(@Nullable String queueType) throws IOException, InterruptedException {
        zkBatchControlProducer = new ZKMessageProducer(getZkClient());
        if ("rabbit".equals(queueType)) {
            log.info("[init] connecting to rabbit message queue");
            connectToRabbitMQ();
        } else if (Strings.isNullOrEmpty(queueType)) {
            log.info("[init] skipping message queue");
        } else {
            throw new IllegalArgumentException("queueType (" + queueType +
                                               ") must be either a valid message queue type or null");
        }
    }

    private synchronized boolean connectToRabbitMQ() {
        ImmutableList<String> routingKeys = ImmutableList.of(uuid, HostMessage.ALL_HOSTS);
        ImmutableList<String> closeUnbindKeys = ImmutableList.of(HostMessage.ALL_HOSTS);
        try {
            batchControlProducer = RabbitMessageProducer.constructAndOpen("CSBatchControl", batchBrokerAddresses,
                                                                          batchBrokerUsername,
                                                                          batchBrokerPassword, null);
            queryControlProducer = RabbitMessageProducer.constructAndOpen("CSBatchQuery", batchBrokerAddresses,
                                                                          batchBrokerUsername,
                                                                          batchBrokerPassword, null);
            Connection connection = RabbitMQUtil.createConnection(batchBrokerAddresses, batchBrokerUsername,
                                                                  batchBrokerPassword);
            channel = connection.createChannel();
            channel.exchangeDeclare("CSBatchJob", "direct");
            AMQP.Queue.DeclareOk result = channel.queueDeclare(uuid + batchJobQueueSuffix, true, false, false, null);
            String queueName = result.getQueue();
            channel.queueBind(queueName, "CSBatchJob", uuid);
            channel.queueBind(queueName, "CSBatchJob", HostMessage.ALL_HOSTS);
            batchJobConsumer = new RabbitQueueingConsumer(channel);
            channel.basicConsume(queueName, false, batchJobConsumer);
            batchControlConsumer = new RabbitMessageConsumer<CoreMessage>(channel, "CSBatchControl", uuid + batchControlQueueSuffix,
                                                             Minion.this, routingKeys, closeUnbindKeys, CoreMessage.class);
            return true;
        } catch (IOException e) {
            log.error("Error connecting to rabbitmq at {}", batchBrokerAddresses, e);
            return false;
        }
    }

    static void shutdown() {
        Shutdown.exit(1);
    }

    void disconnectFromMQ() {
        try {
            if (batchControlConsumer != null) {
                batchControlConsumer.close();
            }
        } catch (Exception ex) {
            log.warn("Error trying to close batchControlConsumer: ", ex);
            try {
                if (channel != null) {
                    channel.close();
                }
            } catch (Exception ex2) {
                log.warn("Error trying to close channel: ", ex2);
            }
        }
        try {
            if (queryControlProducer != null) {
                queryControlProducer.close();
            }
        } catch (Exception ex) {
            log.warn("Error trying to close queryControlProducer: ", ex);
        }
        try {
            if (batchControlProducer != null) {
                batchControlProducer.close();
            }
        } catch (AlreadyClosedException ace) {
            log.warn("Attempt was made to close batchControlProducer more than once: ", ace);
        } catch (Exception ex) {
            log.warn("Error trying to close batchControlProducer: ", ex);
        }
        try {
            if (zkBatchControlProducer != null) {
                zkBatchControlProducer.close();
            }
        } catch (Exception ex) {
            log.warn("Error trying to close zkBatchControlProducer: ", ex);
        }
    }

    @VisibleForTesting
    public void insertJobKickMessage(CommandTaskKick kick) {
        minionStateLock.lock();
        try {
            for (int i = 0; i < jobQueue.size(); i++) {
                CommandTaskKick inQ = jobQueue.get(i);
                if (kick.getPriority() > inQ.getPriority()) {
                    kick.setSubmitTime(JitterClock.globalTime());
                    jobQueue.add(i, kick);
                    return;
                }
            }
            jobQueue.add(kick);
        } finally {
            minionStateLock.unlock();
        }
        writeState();
    }

    void kickNextJob() throws Exception {
        minionStateLock.lock();
        try {
            if (jobQueue.isEmpty()) {
                return;
            }
            // Iterate over the queue, looking for a job that can run using the current resources
            for (CommandTaskKick nextKick : jobQueue) {
                capacityLock.lock();
                try {
                    boolean lackCap = activeTaskKeys.size() >= maxActiveTasks;
                    if (lackCap) {
                        sendStatusMessage(new StatusTaskCantBegin(getUUID(), nextKick.getJobUuid(),
                                nextKick.getNodeID(), nextKick.getPriority()));
                        jobQueue.remove(nextKick);
                        break;
                    } else {
                        // remove this kick from the queue
                        jobQueue.remove(nextKick);
                        JobTask task = tasks.get(nextKick.key());
                        if (task == null) {
                            task = createNewTask(nextKick.getJobUuid(), nextKick.getNodeID());
                        }
                        task.setAutoRetry(nextKick.getAutoRetry());
                        try {
                            task.exec(nextKick, true);
                        } catch (ExecStateException ex) {
                            log.warn("[kick] failed to kick non-idle task {}", task.getName(), ex);
                            // It should be okay to simply ignore non-idle kicks, since the actual task state has already
                            // been sent back to spawn.
                            // These ignored kicks are only expected to happen due to a race condition during failing
                            // minions.  The below metric can be removed once we confirm that ignored kicks are not
                            // happening when unexpected.
                            nonIdleIgnoredKicks.mark();
                        } catch (Exception ex) {
                            log.warn("[kick] exception while trying to kick {}", task.getName(), ex);
                            task.sendEndStatus(JobTaskErrorCode.EXIT_SCRIPT_EXEC_ERROR);
                        }
                        writeState();
                        return;
                    }
                } finally {
                    capacityLock.unlock();
                }
            }
        } finally {
            minionStateLock.unlock();
        }
    }

    List<JobTask> getMatchingJobs(JobMessage msg) {
        LinkedList<JobTask> match = new LinkedList<>();
        JobKey msgKey = msg.getJobKey();
        if (msgKey.getNodeNumber() == null) {
            for (Entry<String, JobTask> e : tasks.entrySet()) {
                String key = e.getKey();
                if (key.startsWith(msgKey.getJobUuid())) {
                    match.add(e.getValue());
                }
            }
        } else {
            JobTask task = tasks.get(msgKey.toString());
            if (task != null) {
                match.add(task);
            }
        }
        return match;
    }

    @Override
    public void onMessage(CoreMessage message) {
        try {
            handleMessage(message);
        } catch (Exception ex) {
            log.warn("", ex);
        }
    }

    private void handleMessage(CoreMessage message) throws Exception {
        if(message instanceof HostState) {
            log.debug("[host.status] request for {}", uuid);
            sendHostStatus();
        } else if(message instanceof CommandTaskStop) {
            messageTaskExecutorService.execute(new CommandTaskStopRunner(Minion.this, message));
        } else if(message instanceof CommandTaskRevert) {
            messageTaskExecutorService.execute(new CommandTaskRevertRunner(Minion.this, message));
        } else if(message instanceof CommandTaskDelete) {
            messageTaskExecutorService.execute(new CommandTaskDeleteRunner(Minion.this, message));
        } else if(message instanceof CommandTaskReplicate) {
            messageTaskExecutorService.execute(new CommandTaskReplicateRunner(Minion.this, message));
        } else if(message instanceof CommandTaskNew) {
            messageTaskExecutorService.execute(new CommandCreateNewTask(Minion.this, message));
        } else if(message instanceof CommandTaskUpdateReplicas) {
            promoteDemoteTaskExecutorService.execute(new CommandTaskUpdateReplicasRunner(Minion.this, message));
        } else {
            log.warn("[mq.core] unhandled type = {}", message.getClass().toString());
        }
    }

    /**
     * import/update jobs from a given root
     */
    int updateJobsMeta(File jobsRoot) throws IOException {
        int loaded = 0;
        File[] list = jobsRoot.isDirectory() ? jobsRoot.listFiles() : null;
        if (list == null || list.length == 0) {
            return 0;
        }
        for (File jobRoot : list) {
            loaded += updateJobMeta(jobRoot);
        }
        log.info("[import] {} tasks from directory '{}'", loaded, jobsRoot);
        return loaded;
    }

    /**
     * import/update job tasks given job root
     */
    private int updateJobMeta(File jobRoot) throws IOException {
        if (!(jobRoot.isDirectory() && jobRoot.exists())) {
            return 0;
        }
        int loaded = 0;
        String jobID = jobRoot.getName();
        for (File taskRoot : jobRoot.listFiles()) {
            loaded += updateTaskMeta(jobID, taskRoot) ? 1 : 0;
        }
        return loaded;
    }

    /**
     * update a single task from a task root dir
     */
    private boolean updateTaskMeta(String jobID, File taskRoot) throws IOException {
        if (!(taskRoot.isDirectory() && taskRoot.exists())) {
            return false;
        }
        Integer taskID = LessNumbers.parseInt(10, taskRoot.getName(), -1);
        if (taskID < 0) {
            log.warn("[task.update] invalid task root {}", taskRoot);
            return false;
        }
        JobKey key = new JobKey(jobID, taskID);
        JobTask task = tasks.get(key.toString());
        if (task == null) {
            task = new JobTask(Minion.this);
            tasks.put(key.toString(), task);
        }
        if (task.restoreTaskState(taskRoot)) {
            log.info("[import.task] {} as {}", key, task.isRunning() ? "running" : "idle");
            return true;
        } else {
            log.warn("[import.task] {} failed", key);
            return false;
        }
    }

    void writeState() {
        minionStateLock.lock();
        try {
            LessFiles.write(stateFile, LessBytes.toBytes(CodecJSON.encodeString(this)), false);
        } catch (IOException io) {
            log.warn("Error writing minion state to disk: ", io);
            /* assume disk failure: set diskReadOnly=true and exit */
            diskHealthCheck.onFailure();
        } finally {
            minionStateLock.unlock();
        }
    }

    private HostState createHostState() {
        long time = System.currentTimeMillis();
        HostState status = new HostState(uuid);
        status.setZone(zone);
        status.setHost(myHost);
        status.setPort(getJettyPort());
        status.setGroup(group);
        status.setTime(time);
        status.setUser(user);
        status.setPath(path);
        status.setDiskReadOnly(diskReadOnly);
        status.setUptime(time - startTime);
        capacityLock.lock();
        try {
            int availSlots = maxActiveTasks - activeTaskKeys.size();
            status.setAvailableTaskSlots(Math.max(0, availSlots));
        } finally {
            capacityLock.unlock();
        }
        status.setUsed(new HostCapacity(0, 0, 0, diskTotal.get() - diskFree.get()));
        status.setMax(new HostCapacity(0, 0, 0, diskTotal.get()));
        status.setHostLocation(hostLocation);
        LinkedList<JobKey> running = new LinkedList<>();
        LinkedList<JobKey> replicating = new LinkedList<>();
        LinkedList<JobKey> backingUp = new LinkedList<>();
        LinkedList<JobKey> stoppedTasks = new LinkedList<>();
        LinkedList<JobKey> incompleteReplicas = new LinkedList<>();
        for (JobTask job : tasks.values()) {
            try {
                status.addJob(job.getJobKey().getJobUuid());
                if (job.isRunning()) {
                    running.add(job.getJobKey());
                } else if (job.isReplicating() && job.isProcessRunning(job.replicatePid)) {
                    replicating.add(job.getJobKey());
                } else if (job.isBackingUp()) {
                    backingUp.add(job.getJobKey());
                } else if (job.getLiveDir().exists()) {
                    if (job.isComplete()) {
                        stoppedTasks.add(job.getJobKey());
                    } else {
                        incompleteReplicas.add(job.getJobKey());
                    }
                }
            } catch (Exception ex) {
                log.warn("Failed to detect status of job {}; omitting from host state", job, ex);
            }

        }
        status.setRunning(running.toArray(new JobKey[running.size()]));
        status.setReplicating(replicating.toArray(new JobKey[replicating.size()]));
        status.setBackingup(backingUp.toArray(new JobKey[backingUp.size()]));
        status.setStopped(stoppedTasks.toArray(new JobKey[stoppedTasks.size()]));
        status.setIncompleteReplicas(incompleteReplicas.toArray(new JobKey[incompleteReplicas.size()]));
        LinkedList<JobKey> queued = new LinkedList<>();
        minionStateLock.lock();
        try {
            for (CommandTaskKick kick : jobQueue) {
                queued.add(kick.getJobKey());
            }
        } finally {
            minionStateLock.unlock();
        }
        status.setQueued(queued.toArray(new JobKey[queued.size()]));
        status.setMeanActiveTasks(activeTaskHistogram.mean() / (maxActiveTasks > 0 ? maxActiveTasks : 1));
        status.setMaxTaskSlots(maxActiveTasks);
        status.setMinionTypes(minionTypes);
        status.setUpdated();
        return status;
    }

    public void sendHostStatus() {
        updateHostConfig(createHostState());
    }

    public String getUUID() {
        return uuid;
    }

    // Not Thread Safe!
    private CuratorFramework getZkClient() {
        if (zkClient == null) {
            zkClient = ZkUtil.makeStandardClient();
        }
        zkClient.getConnectionStateListenable().addListener((client, newState) -> {
            if (newState == ConnectionState.RECONNECTED) {
                joinGroup();
            }
        });
        return zkClient;
    }

    @VisibleForTesting
    protected void closeZkClient() {
        if (zkClient != null) {
            zkClient.close();
        }
    }

    protected void joinGroup() {
        minionGroupMembership = new ZkGroupMembership(getZkClient(), true);
        String upPath = MINION_ZK_PATH + "up";
        try {
            if (zkClient.checkExists().forPath(upPath) == null) {
                zkClient.create().creatingParentsIfNeeded().forPath(upPath, null);
            }
        } catch (KeeperException.NodeExistsException e) {
            // someone beat us to it
        } catch (Exception e) {
            log.error("Exception joining group", e);
        }
        log.info("joining group: {}", upPath);
        minionGroupMembership.addToGroup(upPath, getUUID(), shutdown);
    }

    void sendControlMessage(HostMessage msg) {
        try {
            synchronized (jmsxmitlock) {
                if (batchControlProducer != null) {
                    batchControlProducer.sendMessage(msg, msg.getHostUuid());
                }
            }
        } catch (Exception ex) {
            log.error("[mq.ctrl.send] fail <INITIATING JVM SHUTDOWN>", ex);
            shutdown();
        }
    }

    void sendStatusMessage(HostMessage msg) {
        try {
            synchronized (jmsxmitlock) {
                if (batchControlProducer != null) {
                    batchControlProducer.sendMessage(msg, "SPAWN");
                }
            }
        } catch (IOException ex) {
            throw new UncheckedIOException(ex);
        }
    }


    private void updateHostConfig(HostMessage msg) {
        boolean sent = false;
        for (int i = 0; i < sendStatusRetries; i++) {
            synchronized (jmsxmitlock) {
                try {
                    if (shutdown.get()) {
                        return; // Interrupt any existing status updates; we'll send one during the shutdown event anyway
                    }
                    if (zkBatchControlProducer != null) {
                        // TODO: move to /minion/state/ or some other dir
                        zkBatchControlProducer.sendMessage(msg, MINION_ZK_PATH + uuid);
                    }
                    sent = true;
                    break;
                } catch (Exception ex) {
                    log.warn("[mq.ctrl.send] exception", ex);
                    if (i < sendStatusRetries - 1) {
                        log.warn("[mq.ctrl.send] fail on try {}; retrying", i);
                    }
                    sendStatusFailCount.inc();
                }
            }
            try {
                Thread.sleep(sendStatusRetryDelay);
            } catch (InterruptedException ie) {
                log.warn("[mq.ctrl.send] interrupted during retry delay");
            }
        }
        if (!sent) {
            sendStatusFailAfterRetriesCount.inc();
            log.error("[mq.ctrl.send] fail after retrying <INITIATING JVM SHUTDOWN>");
            shutdown();
        }
    }

    void removeJobFromQueue(JobKey key, boolean sendToSpawn) {
        minionStateLock.lock();
        try {
            for (Iterator<CommandTaskKick> iter = jobQueue.iterator(); iter.hasNext(); ) {
                CommandTaskKick kick = iter.next();
                if (kick.getJobKey().matches(key)) {
                    log.info("[task.stop] removing from queue {} kick={} key={}", kick.getJobKey(), kick, key);
                    if (sendToSpawn) {
                        try {
                            sendStatusMessage(new StatusTaskEnd(uuid, kick.getJobUuid(), kick.getNodeID(), 0, 0, 0));
                        } catch (Exception ex) {
                            log.warn("---> send fail {} {} {}", uuid, key, kick, ex);
                        }
                    }
                    iter.remove();
                }
            }
        } finally {
            minionStateLock.unlock();
        }
    }

    JobTask createNewTask(String jobID, int node) throws ExecException {
        JobTask task = new JobTask(Minion.this);
        task.id = jobID;
        task.node = node;
        task.taskRoot = new File(rootDir, task.id + "/" + task.node);
        log.info("[task.new] restore {}/{} root={}", task.id, task.node, task.taskRoot);
        tasks.put(task.getJobKey().toString(), task);
        task.initializeFileVariables();
        writeState();
        return task;
    }

    /**
     * Delete a series of files.
     *
     * @param files Files to delete
     * @return False only if some file existed and could not be deleted
     */
    boolean deleteFiles(File... files) {
        for (File file : files) {
            if (file != null && file.exists()) {
                if (ProcessUtils.shell(MacUtils.rmcmd + " -rf " + file.getAbsolutePath(), rootDir) != 0) {
                    return false;
                }
            }
        }
        return true;
    }

    public boolean getShutdown() {
        return shutdown.get();
    }

    @Override public void close() throws Exception {
        if (!shutdown.getAndSet(true)) {
            log.info("[minion] stopping");
            jetty.stop();
            if (runner != null) {
                runner.stopTaskRunner();
            }
            try {
                Thread.sleep(1000);
            } catch (InterruptedException ex) {
                log.warn("Minion interrupted while sleeping (for mystery reasons) during shutdown: ", ex);
            }
            disconnectFromMQ();
            MoreExecutors.shutdownAndAwaitTermination(messageTaskExecutorService, 120, TimeUnit.SECONDS);
            MoreExecutors.shutdownAndAwaitTermination(promoteDemoteTaskExecutorService, 120, TimeUnit.SECONDS);
            minionTaskDeleter.stopDeletionThread();
            if ((zkClient != null) && (zkClient.getState() == CuratorFrameworkState.STARTED)) {
                minionGroupMembership.removeFromGroup("/minion/up", getUUID());
                zkClient.close();
            }
            writeState();
        }
    }
}
<|MERGE_RESOLUTION|>--- conflicted
+++ resolved
@@ -215,8 +215,6 @@
 
     Histogram activeTaskHistogram;
 
-    private Zone zone;
-
     @VisibleForTesting
     public Minion(CuratorFramework zkClient) {
         this.zkClient = zkClient;
@@ -235,22 +233,12 @@
         diskReadOnly = false;
         minionPid = -1;
         activeTaskKeys = new HashSet<>();
-        try {
-            zone = Configs.newDefault(Zone.class);
-        } catch (Exception e) {
-
-        }
     }
 
     @JsonCreator
     private Minion(@JsonProperty("dataDir") File rootDir,
                    @Nullable @JsonProperty("queueType") String queueType,
-<<<<<<< HEAD
-                    @JsonProperty("zone") Zone zone) throws Exception {
-        this.zone = zone;
-=======
                    @JsonProperty("hostLocationInitializer") HostLocationInitializer hostLocationInitializer) throws Exception {
->>>>>>> df0e55d9
         this.rootDir = rootDir;
         startTime = System.currentTimeMillis();
         stateFile = new File(LessFiles.initDirectory(rootDir), "minion.state");
@@ -316,10 +304,6 @@
             log.error("Exception during startup", ex);
         }
     }
-
-    public Zone getZone() { return zone; }
-
-    public void setZone(Zone zone) { this.zone = zone; }
 
     public File getRootDir() {
         return rootDir;
@@ -622,7 +606,6 @@
     private HostState createHostState() {
         long time = System.currentTimeMillis();
         HostState status = new HostState(uuid);
-        status.setZone(zone);
         status.setHost(myHost);
         status.setPort(getJettyPort());
         status.setGroup(group);
