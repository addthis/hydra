--- conflicted
+++ resolved
@@ -53,11 +53,6 @@
                 "c", Arrays.asList("c", "d", "e")
         ));
         join.setJoin(";");
-<<<<<<< HEAD
-        assertEquals("should correctly join map", "b=[p, q];c=[c, d, e];a=[x, y, z]",
-                     join.filter(map).toString());
-=======
         assertEquals("should correctly join map", "a=x,y,z;b=p,q;c=c,d,e", join.filter(map).toString());
->>>>>>> 76a0eb76
     }
 }