/*
 * Licensed under the Apache License, Version 2.0 (the "License");
 * you may not use this file except in compliance with the License.
 * You may obtain a copy of the License at
 *
 * http://www.apache.org/licenses/LICENSE-2.0
 *
 * Unless required by applicable law or agreed to in writing, software
 * distributed under the License is distributed on an "AS IS" BASIS,
 * WITHOUT WARRANTIES OR CONDITIONS OF ANY KIND, either express or implied.
 * See the License for the specific language governing permissions and
 * limitations under the License.
 */
package com.addthis.hydra.store.kv;

import java.io.DataInputStream;
import java.io.InputStream;

import java.util.Comparator;
import java.util.Iterator;
import java.util.Map;
import java.util.NoSuchElementException;
import java.util.SortedMap;
import java.util.TreeMap;
import java.util.concurrent.ExecutionException;
import java.util.zip.GZIPInputStream;

import com.addthis.basis.util.Bytes;
import com.addthis.basis.util.ClosableIterator;
import com.addthis.basis.util.Parameter;
import com.addthis.basis.util.Varint;

import com.addthis.codec.Codec;
import com.addthis.hydra.store.db.IReadWeighable;
import com.addthis.hydra.store.db.ReadDBKeyCoder;
import com.addthis.hydra.store.kv.metrics.ExternalPagedStoreMetrics;

import com.google.common.cache.CacheBuilder;
import com.google.common.cache.CacheLoader;
import com.google.common.cache.LoadingCache;
import com.google.common.cache.Weigher;

import com.jcraft.jzlib.InflaterInputStream;
import com.ning.compress.lzf.LZFInputStream;

import org.slf4j.Logger;
import org.slf4j.LoggerFactory;
import org.xerial.snappy.SnappyInputStream;

/**
 * read only caching page store intended to play nice with the query system
 * <p/>
 * interacts with an external k-(page of v) store which presumably keeps pages (grouped lists)
 * of the type v given to us
 * <p/>
 * performs three functions:
 * exposes methods to get individual vs (eg tree nodes) from the backing store
 * provides iterators to allow for efficient traversal of the store by individual k/v
 * caches pages to make both kinds of access more efficient for repeated reads
 * <p/>
 * TODO:
 * toString
 * <p/>
 * support reading of either pages or efficient 'page size 1' (individal nodes) from the backing store
 * to support mixing the two if desired (eg a tree branch optimized for random access)
 *
 * @param <K> - key for individual values, also used for pages
 * @param <V> - type of object stored (the backing store will have type Page<V>)
 */
public class ReadExternalPagedStore<K extends Comparable<K>, V extends IReadWeighable & Codec.BytesCodable> {

    private static final boolean collectMetricsParameter = Parameter.boolValue("eps.debug.collect", false);
    private static final Logger log = LoggerFactory.getLogger(ReadExternalPagedStore.class);

    private final boolean checkKeyRange = Parameter.boolValue("eps.keys.debug", false);

    private final ExternalPagedStoreMetrics metrics;

    private final boolean collectMetrics;

    private static final int FLAGS_IS_SPARSE = 1 << 5;

    /**
     * guava loading cache for storing pages. Get method takes the exact page key, so finding the
     * page key must be done first.
     */
    private final LoadingCache<K, TreePage> loadingPageCache;

    //backing byte store
    private final ByteStore pages;

    final KeyCoder<K, V> keyCoder;

    public ReadExternalPagedStore(KeyCoder<K, V> keyCoder, final ByteStore pages, int maxSize, int maxWeight) {
        this(keyCoder, pages, maxSize, maxWeight, false);
    }

    public ReadExternalPagedStore(final KeyCoder<K, V> keyCoder, final ByteStore pages, int maxSize, int maxWeight, boolean collect) {
        this.keyCoder = keyCoder;
        this.pages = pages;
        log.info("[init] maxSize=" + maxSize + " maxWeight=" + maxWeight);

        collectMetrics = collectMetricsParameter || collect;

        metrics = collectMetrics ? new ExternalPagedStoreMetrics() : null;

        // Prefer evicting on weight instead of page count
        if (maxWeight != 0) {
            loadingPageCache = CacheBuilder.newBuilder()
                    .weigher(new Weigher<K, TreePage>() {
                        @Override
                        public int weigh(K key, TreePage value) {
                            return value.originalByteSize;
                        }
                    })
                    .maximumWeight(maxWeight)
                    .build(
                            new CacheLoader<K, TreePage>() {
                                public TreePage load(K key) throws Exception {
                                    byte[] page = pages.get(keyCoder.keyEncode(key));
                                    if (page != null) {
                                        return pageDecode(page);
                                    } else {
                                        throw new ExecutionException("Source did not have page", new NullPointerException());
                                    }
                                }
                            });
        } else {
            loadingPageCache = CacheBuilder.newBuilder()
                    .maximumSize(maxSize)
                    .build(
                            new CacheLoader<K, TreePage>() {
                                public TreePage load(K key) throws Exception {
                                    byte[] page = pages.get(keyCoder.keyEncode(key));
                                    if (page != null) {
                                        return pageDecode(page);
                                    } else {
                                        throw new ExecutionException("Source did not have page", new NullPointerException());
                                    }
                                }
                            });
        }
    }

    public ReadDBKeyCoder<V> getKeyCoder() {
        return (ReadDBKeyCoder) keyCoder;
    }

    public K getFirstKey() {
        return keyCoder.keyDecode(pages.firstKey());
    }

    public byte[] getPageKeyForKey(K key) {
        byte[] byteKey = keyCoder.keyEncode(key);
        return pages.floorKey(byteKey);
    }

    public KeyValuePage<K, V> getOrLoadPageForKey(K key) {
        K pageKey = keyCoder.keyDecode(getPageKeyForKey(key));
        if (pageKey != null) {
            try {
                return loadingPageCache.get(pageKey);
            } catch (ExecutionException e) {
            }
        }
        return null;
    }

    /**
     * TODO: Might as well store TreePage keys as undecoded bytes if we only use this method?
     */
    public V getValue(K key) {
        KeyValuePage<K, V> page = getOrLoadPageForKey(key);
        V value = page.getValue(key);
        if (collectMetrics) {
            metrics.updateGetValue(value);
        }
        return value;
    }

    public void close() {
        pages.close();
    }

    //decode pages. Called on the bytes returned by store.get()
    private TreePage pageDecode(byte[] page) {
        try {
            InputStream in = new ByteArrayInputStream(page);
            int flags = in.read() & 0xff;
            int gztype = flags & 0x0f;
            boolean isSparse = (flags & FLAGS_IS_SPARSE) != 0;
            switch (gztype) {
                case 1:
                    in = new InflaterInputStream(in);
                    break;
                case 2:
                    in = new GZIPInputStream(in);
                    break;
                case 3:
                    in = new LZFInputStream(in);
                    break;
                case 4:
                    in = new SnappyInputStream(in);
                    break;
            }
            TreePage decode;
<<<<<<< HEAD
            switch (encodeType) {
                case LEGACY: {
                    int entries = (int) Bytes.readLength(in);
                    if (collectMetrics) {
                        metrics.updatePageSize(entries);
                    }
                    K firstKey = keyCoder.keyDecode(Bytes.readBytes(in));
                    K nextFirstKey = keyCoder.keyDecode(Bytes.readBytes(in));
                    decode = new TreePage(firstKey).setNextFirstKey(nextFirstKey);
                    while (entries-- > 0) {
                        byte[] kb = Bytes.readBytes(in);
                        byte[] vb = Bytes.readBytes(in);
                        K key = keyCoder.keyDecode(kb);
                        decode.map.put(key, new PageValue(vb, KeyCoder.EncodeType.LEGACY));
                    }
                    //ignoring memory data
                    in.close();
                    if (log.isDebugEnabled()) {
                        log.debug("decoded " + decode);
                    }
                    break;
=======
            if (isSparse) {
                DataInputStream dis = new DataInputStream(in);
                int entries = Varint.readUnsignedVarInt(dis);
                if (collectMetrics) {
                    metrics.updatePageSize(entries);
>>>>>>> ae99a09a
                }
                int count = entries;

<<<<<<< HEAD
                    K firstKey = keyCoder.keyDecode(Bytes.readBytes(in, Varint.readUnsignedVarInt(dis)));
                    int nextFirstKeyLength = Varint.readUnsignedVarInt(dis);
                    K nextFirstKey = null;
                    if (nextFirstKeyLength > 0) {
                        nextFirstKey = keyCoder.keyDecode(Bytes.readBytes(in, nextFirstKeyLength));
                    }
                    decode = new TreePage(firstKey).setNextFirstKey(nextFirstKey);
                    while (count-- > 0) {
                        byte[] kb = Bytes.readBytes(in, Varint.readUnsignedVarInt(dis));
                        byte[] vb = Bytes.readBytes(in, Varint.readUnsignedVarInt(dis));
                        K key = keyCoder.keyDecode(kb);
                        decode.map.put(key, new PageValue(vb, encodeType));
                    }
=======
                K firstKey = keyCoder.keyDecode(Bytes.readBytes(in, Varint.readUnsignedVarInt(dis)));
                int nextFirstKeyLength = Varint.readUnsignedVarInt(dis);
                K nextFirstKey = null;
                if (nextFirstKeyLength > 0) {
                    nextFirstKey = keyCoder.keyDecode(Bytes.readBytes(in, nextFirstKeyLength));
                }
                decode = new TreePage(firstKey).setNextFirstKey(nextFirstKey);
                while (count-- > 0) {
                    byte kb[] = Bytes.readBytes(in, Varint.readUnsignedVarInt(dis));
                    byte vb[] = Bytes.readBytes(in, Varint.readUnsignedVarInt(dis));
                    K key = keyCoder.keyDecode(kb);
                    decode.map.put(key, new PageValue(vb, KeyCoder.EncodeType.SPARSE));
                }

            } else {
                int entries = (int) Bytes.readLength(in);
                if (collectMetrics) {
                    metrics.updatePageSize(entries);
                }
                K firstKey = keyCoder.keyDecode(Bytes.readBytes(in));
                K nextFirstKey = keyCoder.keyDecode(Bytes.readBytes(in));
                decode = new TreePage(firstKey).setNextFirstKey(nextFirstKey);
                while (entries-- > 0) {
                    byte kb[] = Bytes.readBytes(in);
                    byte vb[] = Bytes.readBytes(in);
                    K key = keyCoder.keyDecode(kb);
                    decode.map.put(key, new PageValue(vb, KeyCoder.EncodeType.LEGACY));
                }
                //ignoring memory data
                in.close();
                if (log.isDebugEnabled()) {
                    log.debug("decoded " + decode);
>>>>>>> ae99a09a
                }
            }

            decode.originalByteSize = page.length;
            return decode;
        } catch (RuntimeException ex) {
            throw ex;
        } catch (Exception ex) {
            throw new RuntimeException(ex);
        }
    }

    /**
     * wrapper around an individual (non-paged) value V that allows for selective
     * decoding of tree nodes from a page. Pages start off with a bunch of these.
     * <p/>
     * Does some crazy concurrency things. They might not be a good idea? Kind of cool though.
     */
    private final class PageValue {

        private V value;
        private byte[] raw;
        private volatile V realValue;
        private KeyCoder.EncodeType encodeType;

        PageValue(byte[] raw, KeyCoder.EncodeType encodeType) {
            this.raw = raw;
            this.encodeType = encodeType;
        }

        @Override
        public String toString() {
            return "PV:" + (value != null ? value : raw != null ? "{raw:" + raw.length + "}" : "null");
        }

        public V value() {
            if (value == null) {
                byte[] r = raw;
                if (realValue != null) {
                    value = realValue;
                } else if (r != null) {
                    realValue = keyCoder.valueDecode(r, encodeType);
                    value = realValue;
                    raw = null;
                }
            }
            return value;
        }
    }

    /**
     * Implementation of a page. Is constructed by pageDecode. See var comments
     */
    private final class TreePage implements KeyValuePage<K, V>, Comparator<K> {

        //An ordered mapping of K (individual/non-paged keys) to PageValues (decode-deferring wrappers for V)
        private final TreeMap<K, PageValue> map;

        //The first key in the map. also used as the key for this page in backing store
        private final K firstKey;

        //The first of the next page (apparently). should also be the key for the next page in the backing store (?)
        //If this is always correct -> we can use our own key iterator without relying on one from backing store
        private K nextFirstKey;

        private int originalByteSize;

        TreePage(K firstKey) {
            this.firstKey = firstKey;
            this.map = new TreeMap<>(this);
        }

        TreePage setNextFirstKey(K nextFirstKey) {
            this.nextFirstKey = nextFirstKey;
            return this;
        }

        @Override
        public String toString() {
            return "tp[" + map.size() + "," + firstKey + "," + nextFirstKey + "]";
        }

        void checkKey(K key) {
            if (!checkKeyRange) {
                return;
            }
            if (key.compareTo(firstKey) < 0 || (nextFirstKey != null && key.compareTo(nextFirstKey) >= 0)) {
                throw new RuntimeException("getPut out of range " + key + " compared to " + firstKey + " - " + nextFirstKey);
            }
        }

        @Override
        public boolean containsKey(K key) {
            return map.containsKey(key);
        }

        @Override
        public K getFirstKey() {
            return firstKey;
        }

        @Override
        public K getLastKey() {
            if (map.size() == 0) {
                return null;
            } else {
                return map.lastKey();
            }
        }

        @Override
        public V getValue(K key) {
            checkKey(key);
            PageValue pv = map.get(key);
            if (pv != null) {
                return pv.value();
            } else {
                return null;
            }
        }

        @Override
        public V getPutValue(K key, V val) {
            throw new UnsupportedOperationException();
        }

        @Override
        public V getRemoveValue(K key) {
            throw new UnsupportedOperationException();
        }

        @Override
        public void putValue(K key, V val) {
            throw new UnsupportedOperationException();
        }

        @Override
        public void removeValue(K key) {
            throw new UnsupportedOperationException();
        }

        @Override
        public void removeValues(K start, K end, boolean inclusive) {
            throw new UnsupportedOperationException();
        }

        @Override
        public Iterator<Map.Entry<K, V>> range(K start, boolean inclusive) {
            SortedMap<K, PageValue> tailMap = start != null ? map.tailMap(start, inclusive) : map;
            if (log.isDebugEnabled()) {
                log.debug("range start=" + start + " tailMap=" + tailMap + " map=" + map);
            }
            return new TreePageIterator(tailMap);
        }

        @Override
        public K getNextFirstKey() {
            return nextFirstKey;
        }

        @Override
        public int compareKeys(K k1, K k2) {
            return ReadExternalPagedStore.this.compareKeys(k1, k2);
        }

        @Override
        public int compare(K o1, K o2) {
            return compareKeys(o1, o2);
        }
    }

    /**
     * allows iterators to preserve deferred decoding
     * <p/>
     * iterates over K,V pairs (non-page Ks to non-paged Vs)
     * <p/>
     * used by TreePage to provide an iterator
     * <p/>
     * TODO delete class
     */
    private final class TreePageIterator implements Iterator<Map.Entry<K, V>> {

        private final Iterator<Map.Entry<K, PageValue>> iter;

        private final class TreePageIterEntry implements Map.Entry<K, V> {

            private final Map.Entry<K, PageValue> entry;

            TreePageIterEntry(Map.Entry<K, PageValue> entry) {
                this.entry = entry;
            }

            @Override
            public K getKey() {
                return entry.getKey();
            }

            @Override
            public V getValue() {
                return entry.getValue().value();
            }

            @Override
            public V setValue(V value) {
                throw new UnsupportedOperationException();
            }
        }

        //Is handed a portion of a TreePage's TreeMap (as a sorted map named tailmap).
        public TreePageIterator(SortedMap<K, PageValue> tailMap) {
            iter = tailMap.entrySet().iterator();
        }

        @Override
        public String toString() {
            return "TPI:" + iter;
        }

        @Override
        public boolean hasNext() {
            return iter.hasNext();
        }

        @Override
        public Map.Entry<K, V> next() {
            return new TreePageIterEntry(iter.next());
        }

        @Override
        public void remove() {
            iter.remove();
        }
    }

    /**
     * since we have the nextFirstKey pointer in the TreePage class, we use our own iterator instead of one
     * from the backing page store.
     * <p/>
     * this would be less efficient if there is a significant cost to using store.get(key) over the pages
     * returned by the store's iterator. I do not believe that to be the case.
     */
    public Iterator<KeyValuePage<K, V>> getPageIterator(final K start) {
        return new PageIterator(start);
    }

    public Iterator<KeyValuePage<K, V>> getPageIterator(final K start,
            final boolean inclusive,
            final int sampleRate) {
        if (sampleRate < 2) {
            return new PageIterator(start);
        } else {
            return new SampledPageIterator(start, inclusive, sampleRate);
        }
    }

    /**
     * iterates over K-(pages of V) entry objects.
     * essentially this iterates over k-page pairs.
     * <p/>
     * Handles decoding and interacting with the page cache.
     * <p/>
     * TODO: optionally(?) prebuffer the next page or delegate that to a sub-iterator
     * TODO: keep pointer to page and next key instead of two pages
     */
    private final class SampledPageIterator implements Iterator<KeyValuePage<K, V>> {

        private KeyValuePage<K, V> nextPage;
        private KeyValuePage<K, V> page;
        private Iterator<byte[]> keyIterator;
        private final int sampleRate;
        private final K start;
        private final boolean inclusive;
        private boolean prevEmpty;

        public SampledPageIterator(K start, boolean inclusive, int sampleRate) {
            this.start = start;
            this.sampleRate = sampleRate;
            this.inclusive = inclusive;
            if (start == null) {
                start = getFirstKey();
            }
            keyIterator = pages.keyIterator(keyCoder.keyEncode(start));

            nextPage = getOrLoadPageForKey(start);
        }

        @Override
        public String toString() {
            return "PI:" + page;
        }

        @Override
        public boolean hasNext() {
            fillNext();
            return (nextPage != null);
        }

        private void fillNext() {
            int rate = prevEmpty ? 1 : sampleRate;

            if (nextPage == null && keyIterator.hasNext()) {
                byte[] encodedKey = null;
                for (int i = 0; i < rate && keyIterator.hasNext(); i++) {
                    encodedKey = keyIterator.next();
                }
                if (encodedKey != null) {
                    nextPage = getOrLoadPageForKey(keyCoder.keyDecode(encodedKey));
                }
            }
        }

        @Override
        public KeyValuePage<K, V> next() {
            if (hasNext()) {
                page = nextPage;
                nextPage = null;
                prevEmpty = !page.range(start, inclusive).hasNext();
                return page;
            } else {
                throw new NoSuchElementException();
            }
        }

        @Override
        public void remove() {
            throw new UnsupportedOperationException();
        }
    }

    /**
     * iterates over K-(pages of V) entry objects.
     * essentially this iterates over k-page pairs.
     * <p/>
     * Handles decoding and interacting with the page cache.
     * <p/>
     * TODO: optionally(?) prebuffer the next page or delegate that to a sub-iterator
     * TODO: keep pointer to page and next key instead of two pages
     */
    private final class PageIterator implements Iterator<KeyValuePage<K, V>> {

        private KeyValuePage<K, V> nextPage;
        private KeyValuePage<K, V> page;

        public PageIterator(K start) {
            if (start == null) {
                start = getFirstKey();
            }
            nextPage = getOrLoadPageForKey(start);
        }

        @Override
        public String toString() {
            return "PI:" + page;
        }

        @Override
        public boolean hasNext() {
            fillNext();
            return (nextPage != null);
        }

        private void fillNext() {
            if (nextPage == null && page != null) {
                K nextPageKey = page.getNextFirstKey();
                if (nextPageKey != null) {
                    nextPage = getOrLoadPageForKey(nextPageKey);
                }
            }
        }

        @Override
        public KeyValuePage<K, V> next() {
            if (hasNext()) {
                page = nextPage;
                nextPage = null;
                return page;
            } else {
                throw new NoSuchElementException();
            }
        }

        @Override
        public void remove() {
            throw new UnsupportedOperationException();
        }
    }

    public Iterator<Map.Entry<K, V>> range(K start, boolean inclusive, int sampleRate) {
        //create PageIterator (to get a stream of pages), then create a bounded iterator
        return new BoundedIterator(getPageIterator(start, inclusive, sampleRate), start, inclusive);
    }

    /**
     * legacy comment: wrapper for page iterator
     * <p/>
     * yet another iterator wrapper. This one iterates over k-v pairs (not k-page pairs).
     * in this sense, it is similar to TreePageIterator (not to be confused with PageIterator)
     * <p/>
     * By bounded, it means bounded on the LEFT side only! It will iterate from START to the end
     * of the database; going by k-v pairs.
     * <p/>
     * TODO ----
     * Probably should try to buffer next page in many cases.
     */
    private class BoundedIterator implements ClosableIterator<Map.Entry<K, V>> {

        private K firstKey;
        private boolean inclusive;
        //backing PageIterator (provides pages)
        private Iterator<KeyValuePage<K, V>> pageIterator;
        //backing ValueIterator (iterates over a page)
        private Iterator<Map.Entry<K, V>> valueIterator;
        //TreePage
        private KeyValuePage<K, V> nextPage;
        //K-V pairs
        private Map.Entry<K, V> lastEntry;
        private Map.Entry<K, V> nextEntry;

        BoundedIterator(Iterator<KeyValuePage<K, V>> iterator, K firstKey, boolean inclusive) {
            this.pageIterator = iterator;
            this.firstKey = firstKey;
            this.inclusive = inclusive;
        }

        @Override
        public String toString() {
            return "BI:" + firstKey + "," + inclusive + "," + pageIterator + "," + valueIterator + "," + nextPage + "," + lastEntry + "," + nextEntry;
        }

        private void fillNext() {
            /* first make sure we have a viable page */
            while (valueIterator == null && pageIterator != null && pageIterator.hasNext()) {
                nextPage = pageIterator.next();
                valueIterator = nextPage.range(firstKey, inclusive);
                if (!valueIterator.hasNext()) {
                    valueIterator = null;
                }
            }
            /* make sure we have a viable page iterator */
            if (nextEntry == null && valueIterator != null && valueIterator.hasNext()) {
                nextEntry = valueIterator.next();
                if (!valueIterator.hasNext()) {
                    valueIterator = null;
                    nextPage = null;
                }
            }
        }

        @Override
        public void close() {
        }

        @Override
        public boolean hasNext() {
            fillNext();
            return nextEntry != null;
        }

        @Override
        public Map.Entry<K, V> next() {
            if (!hasNext()) {
                throw new NoSuchElementException();
            }
            lastEntry = nextEntry;
            nextEntry = null;
            return lastEntry;
        }

        @Override
        public void remove() {
            throw new UnsupportedOperationException();
        }
    }

    public int compareKeys(K k1, K k2) {
        return k1.compareTo(k2);
    }

    public ExternalPagedStoreMetrics getMetrics() {
        return metrics;
    }

    public void testIntegrity() {
        int counter = 0;
        int failedPages = 0;
        try {
            byte[] encodedKey = pages.firstKey();
            K key = keyCoder.keyDecode(encodedKey);
            do {
                KeyValuePage<K, V> newPage = loadingPageCache.get(key);
                byte[] encodedNextKey = pages.higherKey(encodedKey);
                if (encodedNextKey != null) {
                    K nextKey = keyCoder.keyDecode(encodedNextKey);
                    K nextFirstKey = newPage.getNextFirstKey();
                    K firstKey = newPage.getFirstKey();
                    K lastKey = newPage.getLastKey();
                    if (nextFirstKey == null) {
                        failedPages++;
                        log.warn("On page " + counter + " the firstKey is " +
                                 firstKey +
                             " the nextFirstKey is null" +
                             " and the next page is associated with key " + nextKey);
                        assert(false);
                    } else if (!nextFirstKey.equals(nextKey)) {
                        failedPages++;
                        int compareTo = compareKeys(nextFirstKey, nextKey);
                        char direction = compareTo > 0 ? '>' : '<';
                        log.warn("On page " + counter + " the firstKey is " +
                                 firstKey +
                             " the nextFirstKey is " + nextFirstKey +
                             " which is " + direction + " the next page is associated with key " + nextKey);
                        assert(false);
                    } else if (lastKey != null && compareKeys(lastKey,nextKey) >= 0) {
                        failedPages++;
                        log.warn("On page " + counter + " the firstKey is " +
                                 firstKey + " the largest key is " + lastKey +
                                 " the next key is " + nextKey +
                                 " which is less than or equal to the largest key.");
                        assert(false);
                    }
                    key = nextKey;
                }
                encodedKey = encodedNextKey;
                counter++;
                if (counter % 10000 == 0) {
                    log.info("Scanned " + counter + " pages. Detected " + failedPages + " failed pages.");
                }
            } while (encodedKey != null);
        } catch (ExecutionException ex) {
            log.error(ex.toString());
        }
        log.info("Scan complete. Scanned " + counter + " pages. Detected " + failedPages + " failed pages.");
    }

}<|MERGE_RESOLUTION|>--- conflicted
+++ resolved
@@ -13,6 +13,7 @@
  */
 package com.addthis.hydra.store.kv;
 
+import java.io.ByteArrayInputStream;
 import java.io.DataInputStream;
 import java.io.InputStream;
 
@@ -204,53 +205,14 @@
                     break;
             }
             TreePage decode;
-<<<<<<< HEAD
-            switch (encodeType) {
-                case LEGACY: {
-                    int entries = (int) Bytes.readLength(in);
-                    if (collectMetrics) {
-                        metrics.updatePageSize(entries);
-                    }
-                    K firstKey = keyCoder.keyDecode(Bytes.readBytes(in));
-                    K nextFirstKey = keyCoder.keyDecode(Bytes.readBytes(in));
-                    decode = new TreePage(firstKey).setNextFirstKey(nextFirstKey);
-                    while (entries-- > 0) {
-                        byte[] kb = Bytes.readBytes(in);
-                        byte[] vb = Bytes.readBytes(in);
-                        K key = keyCoder.keyDecode(kb);
-                        decode.map.put(key, new PageValue(vb, KeyCoder.EncodeType.LEGACY));
-                    }
-                    //ignoring memory data
-                    in.close();
-                    if (log.isDebugEnabled()) {
-                        log.debug("decoded " + decode);
-                    }
-                    break;
-=======
             if (isSparse) {
                 DataInputStream dis = new DataInputStream(in);
                 int entries = Varint.readUnsignedVarInt(dis);
                 if (collectMetrics) {
                     metrics.updatePageSize(entries);
->>>>>>> ae99a09a
                 }
                 int count = entries;
 
-<<<<<<< HEAD
-                    K firstKey = keyCoder.keyDecode(Bytes.readBytes(in, Varint.readUnsignedVarInt(dis)));
-                    int nextFirstKeyLength = Varint.readUnsignedVarInt(dis);
-                    K nextFirstKey = null;
-                    if (nextFirstKeyLength > 0) {
-                        nextFirstKey = keyCoder.keyDecode(Bytes.readBytes(in, nextFirstKeyLength));
-                    }
-                    decode = new TreePage(firstKey).setNextFirstKey(nextFirstKey);
-                    while (count-- > 0) {
-                        byte[] kb = Bytes.readBytes(in, Varint.readUnsignedVarInt(dis));
-                        byte[] vb = Bytes.readBytes(in, Varint.readUnsignedVarInt(dis));
-                        K key = keyCoder.keyDecode(kb);
-                        decode.map.put(key, new PageValue(vb, encodeType));
-                    }
-=======
                 K firstKey = keyCoder.keyDecode(Bytes.readBytes(in, Varint.readUnsignedVarInt(dis)));
                 int nextFirstKeyLength = Varint.readUnsignedVarInt(dis);
                 K nextFirstKey = null;
@@ -259,8 +221,8 @@
                 }
                 decode = new TreePage(firstKey).setNextFirstKey(nextFirstKey);
                 while (count-- > 0) {
-                    byte kb[] = Bytes.readBytes(in, Varint.readUnsignedVarInt(dis));
-                    byte vb[] = Bytes.readBytes(in, Varint.readUnsignedVarInt(dis));
+                    byte[] kb = Bytes.readBytes(in, Varint.readUnsignedVarInt(dis));
+                    byte[] vb = Bytes.readBytes(in, Varint.readUnsignedVarInt(dis));
                     K key = keyCoder.keyDecode(kb);
                     decode.map.put(key, new PageValue(vb, KeyCoder.EncodeType.SPARSE));
                 }
@@ -274,8 +236,8 @@
                 K nextFirstKey = keyCoder.keyDecode(Bytes.readBytes(in));
                 decode = new TreePage(firstKey).setNextFirstKey(nextFirstKey);
                 while (entries-- > 0) {
-                    byte kb[] = Bytes.readBytes(in);
-                    byte vb[] = Bytes.readBytes(in);
+                    byte[] kb = Bytes.readBytes(in);
+                    byte[] vb = Bytes.readBytes(in);
                     K key = keyCoder.keyDecode(kb);
                     decode.map.put(key, new PageValue(vb, KeyCoder.EncodeType.LEGACY));
                 }
@@ -283,7 +245,6 @@
                 in.close();
                 if (log.isDebugEnabled()) {
                     log.debug("decoded " + decode);
->>>>>>> ae99a09a
                 }
             }
 
