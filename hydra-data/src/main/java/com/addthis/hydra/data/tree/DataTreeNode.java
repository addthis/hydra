--- conflicted
+++ resolved
@@ -103,42 +103,26 @@
     public boolean deleteNode(String node);
 
     /**
-<<<<<<< HEAD
      * @return iterator of all nodes
-=======
+     */
+    public ClosableIterator<DataTreeNode> getIterator();
+
+    /**
+     * @param from optional beginning point (null = first)
+     * @param to optional end point (null = last)
+     * @return an in iterator starting at first node with a name &gt;= begin and &lt; to
      * @return an in iterator starting at first node with a matching <i>prefix</i>
      * and exclude all nodes that do not begin with <i>prefix</i>.  for example a
      * prefix of "abc" would <b>not</b> match names beginning with "abd".  for that
      * use case, use getIterator(from, to) where "to" could be null or a lexicographic
      * value &gt; "abd".
->>>>>>> 535333da
-     */
-    public ClosableIterator<DataTreeNode> getIterator();
-
-    /**
-<<<<<<< HEAD
-     * @return an in iterator starting at first node with a matching <i>prefix</i>
-     * and exclude all nodes that do not begin with <i>prefix</i>.  for example a
-     * prefix of "abc" would <b>not</b> match names beginning with "abd".  for that
-     * use case, use getIterator(from, to) where "to" could be null or a lexicographic
-     * value > "abd".
-=======
-     * @param from optional beginning point (null = first)
-     * @param to optional end point (null = last)
-     * @return an in iterator starting at first node with a name &gt;= begin and &lt; to
-     */
-    public ClosableIterator<DataTreeNode> getIterator(String from, String to);
-
-    /**
-     * @return an interator of all nodes in this branch
->>>>>>> 535333da
      */
     public ClosableIterator<DataTreeNode> getIterator(String prefix);
 
     /**
      * @param from optional beginning point (null = first)
      * @param to optional end point (null = last)
-     * @return an in iterator starting at first node with a name >= begin and < to
+     * @return an in iterator starting at first node with a name &gt;= begin and &lt; to
      */
     public ClosableIterator<DataTreeNode> getIterator(String from, String to);
 
