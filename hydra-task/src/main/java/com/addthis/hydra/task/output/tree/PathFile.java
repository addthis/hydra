--- conflicted
+++ resolved
@@ -229,13 +229,8 @@
             }
             List<DataTreeNode> proc = new PathValue(root).processNode(state);
             state.push(proc.get(0));
-<<<<<<< HEAD
             List<DataTreeNode> ret = super.processNodeUpdates(state, ValueFactory.create(file));
-            state.pop();
-=======
-            TreeNodeList ret = super.processNodeUpdates(state, ValueFactory.create(file));
             state.pop().release();
->>>>>>> f0ea8cb2
             return ret;
         }
     }
