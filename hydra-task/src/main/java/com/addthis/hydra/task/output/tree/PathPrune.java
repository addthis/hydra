--- conflicted
+++ resolved
@@ -67,7 +67,6 @@
     @FieldConfig private int relativeDown = 0;
 
     /**
-<<<<<<< HEAD
      * If true then terminate the pruning process when the job is shutting down.
      * Default is false. Note that specifying a prune in the "post" section
      * setting preempt to true can prevent job pruning from happening if the
@@ -76,12 +75,11 @@
      */
     @FieldConfig private boolean preempt = false;
 
-=======
+    /**
      * If non-null then parse the name of each node using the provided
      * <a href="http://joda-time.sourceforge.net/apidocs/org/joda/time/format/DateTimeFormat
      * .html">DateTimeFormat</a>. Default is null.
      */
->>>>>>> b5ed95a8
     @Nullable private final DateTimeFormatter nameFormat;
 
     public PathPrune(@Nullable @JsonProperty("nameFormat") String nameFormatString) {
